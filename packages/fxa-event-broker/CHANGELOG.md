<<<<<<< HEAD
## 1.136.2

No changes.

## 1.136.1

No changes.

## 1.136.0
=======
## 1.135.6
>>>>>>> 599874fd

No changes.

## 1.135.5

No changes.

## 1.135.4

No changes.

## 1.135.3

No changes.

## 1.135.2

No changes.

## 1.135.1

No changes.

## 1.135.0

### New features

* broker: define the event abstraction (e52e730e4)
* scripts: add fxa-event-broker to the release script (8d6e3b5a9)
* broker: copy settings-related types from fxa-email-service (dc8c0b7f6)
* packages: create fxa-event-broker skeleton rust project (8b504a3e4)

### Refactorings

* broker: pull string_type! macro out to the types directory (b8389fa7c)

## 1.134.3

Prehistory.
<|MERGE_RESOLUTION|>--- conflicted
+++ resolved
@@ -1,4 +1,3 @@
-<<<<<<< HEAD
 ## 1.136.2
 
 No changes.
@@ -8,9 +7,10 @@
 No changes.
 
 ## 1.136.0
-=======
+
+No changes.
+
 ## 1.135.6
->>>>>>> 599874fd
 
 No changes.
 
