--- conflicted
+++ resolved
@@ -329,8 +329,8 @@
     },
     "fxa-auth-db-mysql": {
       "version": "1.91.2",
-      "from": "git+https://github.com/mozilla/fxa-auth-db-mysql.git#train-91",
-      "resolved": "git+https://github.com/mozilla/fxa-auth-db-mysql.git#e085d3b65b04773a2b7ce4c5d11569cc4283937e",
+      "from": "git+https://github.com/mozilla/fxa-auth-db-mysql.git#master",
+      "resolved": "git+https://github.com/mozilla/fxa-auth-db-mysql.git#54dfe4d32be015b722d73161b04fb87887f4b9be",
       "dependencies": {
         "base64url": {
           "version": "2.0.0",
@@ -1378,7 +1378,7 @@
                   "dependencies": {
                     "assert-plus": {
                       "version": "1.0.0",
-                      "from": "assert-plus@>=1.0.0 <2.0.0",
+                      "from": "assert-plus@1.0.0",
                       "resolved": "https://registry.npmjs.org/assert-plus/-/assert-plus-1.0.0.tgz"
                     },
                     "extsprintf": {
@@ -1476,7 +1476,7 @@
             },
             "node-uuid": {
               "version": "1.4.8",
-              "from": "node-uuid@>=1.4.1 <2.0.0",
+              "from": "node-uuid@>=1.4.7 <1.5.0",
               "resolved": "https://registry.npmjs.org/node-uuid/-/node-uuid-1.4.8.tgz"
             },
             "oauth-sign": {
@@ -1682,7 +1682,7 @@
                 },
                 "normalize-package-data": {
                   "version": "2.4.0",
-                  "from": "normalize-package-data@>=2.3.5 <3.0.0",
+                  "from": "normalize-package-data@>=2.3.4 <3.0.0",
                   "resolved": "https://registry.npmjs.org/normalize-package-data/-/normalize-package-data-2.4.0.tgz",
                   "dependencies": {
                     "hosted-git-info": {
@@ -1769,7 +1769,7 @@
                     },
                     "read-pkg": {
                       "version": "1.1.0",
-                      "from": "read-pkg@>=1.0.0 <2.0.0",
+                      "from": "read-pkg@>=1.1.0 <2.0.0",
                       "resolved": "https://registry.npmjs.org/read-pkg/-/read-pkg-1.1.0.tgz",
                       "dependencies": {
                         "load-json-file": {
@@ -2038,7 +2038,7 @@
                     },
                     "escape-string-regexp": {
                       "version": "1.0.5",
-                      "from": "escape-string-regexp@1.0.5",
+                      "from": "escape-string-regexp@>=1.0.2 <2.0.0",
                       "resolved": "https://registry.npmjs.org/escape-string-regexp/-/escape-string-regexp-1.0.5.tgz"
                     },
                     "has-ansi": {
@@ -2258,7 +2258,7 @@
                 },
                 "inherits": {
                   "version": "2.0.3",
-                  "from": "inherits@>=2.0.0 <3.0.0",
+                  "from": "inherits@>=2.0.1 <3.0.0",
                   "resolved": "https://registry.npmjs.org/inherits/-/inherits-2.0.3.tgz"
                 },
                 "minimatch": {
@@ -2494,14 +2494,14 @@
           }
         },
         "conventional-changelog": {
-          "version": "1.1.3",
+          "version": "1.1.4",
           "from": "conventional-changelog@>=1.1.0 <2.0.0",
-          "resolved": "https://registry.npmjs.org/conventional-changelog/-/conventional-changelog-1.1.3.tgz",
+          "resolved": "https://registry.npmjs.org/conventional-changelog/-/conventional-changelog-1.1.4.tgz",
           "dependencies": {
             "conventional-changelog-angular": {
-              "version": "1.3.3",
-              "from": "conventional-changelog-angular@>=1.3.3 <2.0.0",
-              "resolved": "https://registry.npmjs.org/conventional-changelog-angular/-/conventional-changelog-angular-1.3.3.tgz",
+              "version": "1.4.0",
+              "from": "conventional-changelog-angular@>=1.3.4 <2.0.0",
+              "resolved": "https://registry.npmjs.org/conventional-changelog-angular/-/conventional-changelog-angular-1.4.0.tgz",
               "dependencies": {
                 "compare-func": {
                   "version": "1.3.2",
@@ -2531,13 +2531,164 @@
                   "version": "1.5.0",
                   "from": "github-url-from-git@>=1.4.0 <2.0.0",
                   "resolved": "https://registry.npmjs.org/github-url-from-git/-/github-url-from-git-1.5.0.tgz"
+                },
+                "read-pkg-up": {
+                  "version": "2.0.0",
+                  "from": "read-pkg-up@>=2.0.0 <3.0.0",
+                  "resolved": "https://registry.npmjs.org/read-pkg-up/-/read-pkg-up-2.0.0.tgz",
+                  "dependencies": {
+                    "find-up": {
+                      "version": "2.1.0",
+                      "from": "find-up@>=2.0.0 <3.0.0",
+                      "resolved": "https://registry.npmjs.org/find-up/-/find-up-2.1.0.tgz",
+                      "dependencies": {
+                        "locate-path": {
+                          "version": "2.0.0",
+                          "from": "locate-path@>=2.0.0 <3.0.0",
+                          "resolved": "https://registry.npmjs.org/locate-path/-/locate-path-2.0.0.tgz",
+                          "dependencies": {
+                            "p-locate": {
+                              "version": "2.0.0",
+                              "from": "p-locate@>=2.0.0 <3.0.0",
+                              "resolved": "https://registry.npmjs.org/p-locate/-/p-locate-2.0.0.tgz",
+                              "dependencies": {
+                                "p-limit": {
+                                  "version": "1.1.0",
+                                  "from": "p-limit@>=1.1.0 <2.0.0",
+                                  "resolved": "https://registry.npmjs.org/p-limit/-/p-limit-1.1.0.tgz"
+                                }
+                              }
+                            },
+                            "path-exists": {
+                              "version": "3.0.0",
+                              "from": "path-exists@>=3.0.0 <4.0.0",
+                              "resolved": "https://registry.npmjs.org/path-exists/-/path-exists-3.0.0.tgz"
+                            }
+                          }
+                        }
+                      }
+                    },
+                    "read-pkg": {
+                      "version": "2.0.0",
+                      "from": "read-pkg@>=2.0.0 <3.0.0",
+                      "resolved": "https://registry.npmjs.org/read-pkg/-/read-pkg-2.0.0.tgz",
+                      "dependencies": {
+                        "load-json-file": {
+                          "version": "2.0.0",
+                          "from": "load-json-file@>=2.0.0 <3.0.0",
+                          "resolved": "https://registry.npmjs.org/load-json-file/-/load-json-file-2.0.0.tgz",
+                          "dependencies": {
+                            "graceful-fs": {
+                              "version": "4.1.11",
+                              "from": "graceful-fs@>=4.1.2 <5.0.0",
+                              "resolved": "https://registry.npmjs.org/graceful-fs/-/graceful-fs-4.1.11.tgz"
+                            },
+                            "parse-json": {
+                              "version": "2.2.0",
+                              "from": "parse-json@>=2.2.0 <3.0.0",
+                              "resolved": "https://registry.npmjs.org/parse-json/-/parse-json-2.2.0.tgz",
+                              "dependencies": {
+                                "error-ex": {
+                                  "version": "1.3.1",
+                                  "from": "error-ex@>=1.2.0 <2.0.0",
+                                  "resolved": "https://registry.npmjs.org/error-ex/-/error-ex-1.3.1.tgz",
+                                  "dependencies": {
+                                    "is-arrayish": {
+                                      "version": "0.2.1",
+                                      "from": "is-arrayish@>=0.2.1 <0.3.0",
+                                      "resolved": "https://registry.npmjs.org/is-arrayish/-/is-arrayish-0.2.1.tgz"
+                                    }
+                                  }
+                                }
+                              }
+                            },
+                            "pify": {
+                              "version": "2.3.0",
+                              "from": "pify@>=2.0.0 <3.0.0",
+                              "resolved": "https://registry.npmjs.org/pify/-/pify-2.3.0.tgz"
+                            },
+                            "strip-bom": {
+                              "version": "3.0.0",
+                              "from": "strip-bom@>=3.0.0 <4.0.0",
+                              "resolved": "https://registry.npmjs.org/strip-bom/-/strip-bom-3.0.0.tgz"
+                            }
+                          }
+                        },
+                        "normalize-package-data": {
+                          "version": "2.4.0",
+                          "from": "normalize-package-data@>=2.3.2 <3.0.0",
+                          "resolved": "https://registry.npmjs.org/normalize-package-data/-/normalize-package-data-2.4.0.tgz",
+                          "dependencies": {
+                            "hosted-git-info": {
+                              "version": "2.5.0",
+                              "from": "hosted-git-info@>=2.1.4 <3.0.0",
+                              "resolved": "https://registry.npmjs.org/hosted-git-info/-/hosted-git-info-2.5.0.tgz"
+                            },
+                            "is-builtin-module": {
+                              "version": "1.0.0",
+                              "from": "is-builtin-module@>=1.0.0 <2.0.0",
+                              "resolved": "https://registry.npmjs.org/is-builtin-module/-/is-builtin-module-1.0.0.tgz",
+                              "dependencies": {
+                                "builtin-modules": {
+                                  "version": "1.1.1",
+                                  "from": "builtin-modules@>=1.0.0 <2.0.0",
+                                  "resolved": "https://registry.npmjs.org/builtin-modules/-/builtin-modules-1.1.1.tgz"
+                                }
+                              }
+                            },
+                            "semver": {
+                              "version": "5.3.0",
+                              "from": "semver@>=2.0.0 <3.0.0||>=3.0.0 <4.0.0||>=4.0.0 <5.0.0||>=5.0.0 <6.0.0",
+                              "resolved": "https://registry.npmjs.org/semver/-/semver-5.3.0.tgz"
+                            },
+                            "validate-npm-package-license": {
+                              "version": "3.0.1",
+                              "from": "validate-npm-package-license@>=3.0.1 <4.0.0",
+                              "resolved": "https://registry.npmjs.org/validate-npm-package-license/-/validate-npm-package-license-3.0.1.tgz",
+                              "dependencies": {
+                                "spdx-correct": {
+                                  "version": "1.0.2",
+                                  "from": "spdx-correct@>=1.0.0 <1.1.0",
+                                  "resolved": "https://registry.npmjs.org/spdx-correct/-/spdx-correct-1.0.2.tgz",
+                                  "dependencies": {
+                                    "spdx-license-ids": {
+                                      "version": "1.2.2",
+                                      "from": "spdx-license-ids@>=1.0.2 <2.0.0",
+                                      "resolved": "https://registry.npmjs.org/spdx-license-ids/-/spdx-license-ids-1.2.2.tgz"
+                                    }
+                                  }
+                                },
+                                "spdx-expression-parse": {
+                                  "version": "1.0.4",
+                                  "from": "spdx-expression-parse@>=1.0.0 <1.1.0",
+                                  "resolved": "https://registry.npmjs.org/spdx-expression-parse/-/spdx-expression-parse-1.0.4.tgz"
+                                }
+                              }
+                            }
+                          }
+                        },
+                        "path-type": {
+                          "version": "2.0.0",
+                          "from": "path-type@>=2.0.0 <3.0.0",
+                          "resolved": "https://registry.npmjs.org/path-type/-/path-type-2.0.0.tgz",
+                          "dependencies": {
+                            "pify": {
+                              "version": "2.3.0",
+                              "from": "pify@>=2.0.0 <3.0.0",
+                              "resolved": "https://registry.npmjs.org/pify/-/pify-2.3.0.tgz"
+                            }
+                          }
+                        }
+                      }
+                    }
+                  }
                 }
               }
             },
             "conventional-changelog-atom": {
-              "version": "0.1.0",
+              "version": "0.1.1",
               "from": "conventional-changelog-atom@>=0.1.0 <0.2.0",
-              "resolved": "https://registry.npmjs.org/conventional-changelog-atom/-/conventional-changelog-atom-0.1.0.tgz"
+              "resolved": "https://registry.npmjs.org/conventional-changelog-atom/-/conventional-changelog-atom-0.1.1.tgz"
             },
             "conventional-changelog-codemirror": {
               "version": "0.1.0",
@@ -2545,9 +2696,9 @@
               "resolved": "https://registry.npmjs.org/conventional-changelog-codemirror/-/conventional-changelog-codemirror-0.1.0.tgz"
             },
             "conventional-changelog-core": {
-              "version": "1.8.0",
-              "from": "conventional-changelog-core@>=1.8.0 <2.0.0",
-              "resolved": "https://registry.npmjs.org/conventional-changelog-core/-/conventional-changelog-core-1.8.0.tgz",
+              "version": "1.9.0",
+              "from": "conventional-changelog-core@>=1.9.0 <2.0.0",
+              "resolved": "https://registry.npmjs.org/conventional-changelog-core/-/conventional-changelog-core-1.9.0.tgz",
               "dependencies": {
                 "conventional-changelog-writer": {
                   "version": "1.4.1",
@@ -3306,9 +3457,9 @@
                   }
                 },
                 "git-semver-tags": {
-                  "version": "1.2.0",
+                  "version": "1.2.1",
                   "from": "git-semver-tags@>=1.2.0 <2.0.0",
-                  "resolved": "https://registry.npmjs.org/git-semver-tags/-/git-semver-tags-1.2.0.tgz",
+                  "resolved": "https://registry.npmjs.org/git-semver-tags/-/git-semver-tags-1.2.1.tgz",
                   "dependencies": {
                     "meow": {
                       "version": "3.7.0",
@@ -3672,9 +3823,9 @@
               }
             },
             "conventional-changelog-ember": {
-              "version": "0.2.5",
-              "from": "conventional-changelog-ember@>=0.2.5 <0.3.0",
-              "resolved": "https://registry.npmjs.org/conventional-changelog-ember/-/conventional-changelog-ember-0.2.5.tgz"
+              "version": "0.2.6",
+              "from": "conventional-changelog-ember@>=0.2.6 <0.3.0",
+              "resolved": "https://registry.npmjs.org/conventional-changelog-ember/-/conventional-changelog-ember-0.2.6.tgz"
             },
             "conventional-changelog-eslint": {
               "version": "0.1.0",
@@ -4751,7 +4902,7 @@
               "dependencies": {
                 "ansi-styles": {
                   "version": "2.2.1",
-                  "from": "ansi-styles@2.2.1",
+                  "from": "ansi-styles@>=2.2.1 <3.0.0",
                   "resolved": "https://registry.npmjs.org/ansi-styles/-/ansi-styles-2.2.1.tgz"
                 },
                 "escape-string-regexp": {
@@ -5365,67 +5516,51 @@
                       "from": "node-pre-gyp@^0.6.36",
                       "resolved": "https://registry.npmjs.org/node-pre-gyp/-/node-pre-gyp-0.6.36.tgz"
                     },
+                    "ajv": {
+                      "version": "4.11.8",
+                      "from": "ajv@4.11.8",
+                      "resolved": "https://registry.npmjs.org/ajv/-/ajv-4.11.8.tgz"
+                    },
                     "abbrev": {
                       "version": "1.1.0",
                       "from": "abbrev@1.1.0",
                       "resolved": "https://registry.npmjs.org/abbrev/-/abbrev-1.1.0.tgz"
                     },
-                    "ajv": {
-                      "version": "4.11.8",
-                      "from": "ajv@4.11.8",
-                      "resolved": "https://registry.npmjs.org/ajv/-/ajv-4.11.8.tgz"
-                    },
-<<<<<<< HEAD
+                    "ansi-regex": {
+                      "version": "2.1.1",
+                      "from": "ansi-regex@2.1.1",
+                      "resolved": "https://registry.npmjs.org/ansi-regex/-/ansi-regex-2.1.1.tgz"
+                    },
                     "aproba": {
                       "version": "1.1.1",
                       "from": "aproba@1.1.1",
                       "resolved": "https://registry.npmjs.org/aproba/-/aproba-1.1.1.tgz"
                     },
-=======
->>>>>>> 551058cd
-                    "ansi-regex": {
-                      "version": "2.1.1",
-                      "from": "ansi-regex@2.1.1",
-                      "resolved": "https://registry.npmjs.org/ansi-regex/-/ansi-regex-2.1.1.tgz"
-                    },
                     "are-we-there-yet": {
                       "version": "1.1.4",
                       "from": "are-we-there-yet@1.1.4",
                       "resolved": "https://registry.npmjs.org/are-we-there-yet/-/are-we-there-yet-1.1.4.tgz"
                     },
-<<<<<<< HEAD
-=======
-                    "aproba": {
-                      "version": "1.1.1",
-                      "from": "aproba@1.1.1",
-                      "resolved": "https://registry.npmjs.org/aproba/-/aproba-1.1.1.tgz"
-                    },
                     "asn1": {
                       "version": "0.2.3",
                       "from": "asn1@0.2.3",
                       "resolved": "https://registry.npmjs.org/asn1/-/asn1-0.2.3.tgz"
                     },
->>>>>>> 551058cd
                     "assert-plus": {
                       "version": "0.2.0",
                       "from": "assert-plus@0.2.0",
                       "resolved": "https://registry.npmjs.org/assert-plus/-/assert-plus-0.2.0.tgz"
                     },
-                    "asn1": {
-                      "version": "0.2.3",
-                      "from": "asn1@0.2.3",
-                      "resolved": "https://registry.npmjs.org/asn1/-/asn1-0.2.3.tgz"
+                    "asynckit": {
+                      "version": "0.4.0",
+                      "from": "asynckit@0.4.0",
+                      "resolved": "https://registry.npmjs.org/asynckit/-/asynckit-0.4.0.tgz"
                     },
                     "aws-sign2": {
                       "version": "0.6.0",
                       "from": "aws-sign2@0.6.0",
                       "resolved": "https://registry.npmjs.org/aws-sign2/-/aws-sign2-0.6.0.tgz"
                     },
-                    "asynckit": {
-                      "version": "0.4.0",
-                      "from": "asynckit@0.4.0",
-                      "resolved": "https://registry.npmjs.org/asynckit/-/asynckit-0.4.0.tgz"
-                    },
                     "aws4": {
                       "version": "1.6.0",
                       "from": "aws4@1.6.0",
@@ -5476,26 +5611,26 @@
                       "from": "code-point-at@1.1.0",
                       "resolved": "https://registry.npmjs.org/code-point-at/-/code-point-at-1.1.0.tgz"
                     },
+                    "combined-stream": {
+                      "version": "1.0.5",
+                      "from": "combined-stream@1.0.5",
+                      "resolved": "https://registry.npmjs.org/combined-stream/-/combined-stream-1.0.5.tgz"
+                    },
                     "concat-map": {
                       "version": "0.0.1",
                       "from": "concat-map@0.0.1",
                       "resolved": "https://registry.npmjs.org/concat-map/-/concat-map-0.0.1.tgz"
                     },
-                    "combined-stream": {
-                      "version": "1.0.5",
-                      "from": "combined-stream@1.0.5",
-                      "resolved": "https://registry.npmjs.org/combined-stream/-/combined-stream-1.0.5.tgz"
+                    "console-control-strings": {
+                      "version": "1.1.0",
+                      "from": "console-control-strings@1.1.0",
+                      "resolved": "https://registry.npmjs.org/console-control-strings/-/console-control-strings-1.1.0.tgz"
                     },
                     "core-util-is": {
                       "version": "1.0.2",
                       "from": "core-util-is@1.0.2",
                       "resolved": "https://registry.npmjs.org/core-util-is/-/core-util-is-1.0.2.tgz"
                     },
-                    "console-control-strings": {
-                      "version": "1.1.0",
-                      "from": "console-control-strings@1.1.0",
-                      "resolved": "https://registry.npmjs.org/console-control-strings/-/console-control-strings-1.1.0.tgz"
-                    },
                     "cryptiles": {
                       "version": "2.0.5",
                       "from": "cryptiles@2.0.5",
@@ -5521,16 +5656,16 @@
                       "from": "delegates@1.0.0",
                       "resolved": "https://registry.npmjs.org/delegates/-/delegates-1.0.0.tgz"
                     },
+                    "extend": {
+                      "version": "3.0.1",
+                      "from": "extend@3.0.1",
+                      "resolved": "https://registry.npmjs.org/extend/-/extend-3.0.1.tgz"
+                    },
                     "ecc-jsbn": {
                       "version": "0.1.1",
                       "from": "ecc-jsbn@0.1.1",
                       "resolved": "https://registry.npmjs.org/ecc-jsbn/-/ecc-jsbn-0.1.1.tgz"
                     },
-                    "extend": {
-                      "version": "3.0.1",
-                      "from": "extend@3.0.1",
-                      "resolved": "https://registry.npmjs.org/extend/-/extend-3.0.1.tgz"
-                    },
                     "extsprintf": {
                       "version": "1.0.2",
                       "from": "extsprintf@1.0.2",
@@ -5711,31 +5846,31 @@
                       "from": "npmlog@4.1.0",
                       "resolved": "https://registry.npmjs.org/npmlog/-/npmlog-4.1.0.tgz"
                     },
+                    "number-is-nan": {
+                      "version": "1.0.1",
+                      "from": "number-is-nan@1.0.1",
+                      "resolved": "https://registry.npmjs.org/number-is-nan/-/number-is-nan-1.0.1.tgz"
+                    },
                     "oauth-sign": {
                       "version": "0.8.2",
                       "from": "oauth-sign@0.8.2",
                       "resolved": "https://registry.npmjs.org/oauth-sign/-/oauth-sign-0.8.2.tgz"
                     },
-                    "number-is-nan": {
-                      "version": "1.0.1",
-                      "from": "number-is-nan@1.0.1",
-                      "resolved": "https://registry.npmjs.org/number-is-nan/-/number-is-nan-1.0.1.tgz"
-                    },
                     "object-assign": {
                       "version": "4.1.1",
                       "from": "object-assign@4.1.1",
                       "resolved": "https://registry.npmjs.org/object-assign/-/object-assign-4.1.1.tgz"
                     },
+                    "os-homedir": {
+                      "version": "1.0.2",
+                      "from": "os-homedir@1.0.2",
+                      "resolved": "https://registry.npmjs.org/os-homedir/-/os-homedir-1.0.2.tgz"
+                    },
                     "once": {
                       "version": "1.4.0",
                       "from": "once@1.4.0",
                       "resolved": "https://registry.npmjs.org/once/-/once-1.4.0.tgz"
                     },
-                    "os-homedir": {
-                      "version": "1.0.2",
-                      "from": "os-homedir@1.0.2",
-                      "resolved": "https://registry.npmjs.org/os-homedir/-/os-homedir-1.0.2.tgz"
-                    },
                     "os-tmpdir": {
                       "version": "1.0.2",
                       "from": "os-tmpdir@1.0.2",
@@ -5761,16 +5896,16 @@
                       "from": "process-nextick-args@1.0.7",
                       "resolved": "https://registry.npmjs.org/process-nextick-args/-/process-nextick-args-1.0.7.tgz"
                     },
+                    "punycode": {
+                      "version": "1.4.1",
+                      "from": "punycode@1.4.1",
+                      "resolved": "https://registry.npmjs.org/punycode/-/punycode-1.4.1.tgz"
+                    },
                     "qs": {
                       "version": "6.4.0",
                       "from": "qs@6.4.0",
                       "resolved": "https://registry.npmjs.org/qs/-/qs-6.4.0.tgz"
                     },
-                    "punycode": {
-                      "version": "1.4.1",
-                      "from": "punycode@1.4.1",
-                      "resolved": "https://registry.npmjs.org/punycode/-/punycode-1.4.1.tgz"
-                    },
                     "readable-stream": {
                       "version": "2.2.9",
                       "from": "readable-stream@2.2.9",
@@ -5841,16 +5976,16 @@
                       "from": "tar@2.2.1",
                       "resolved": "https://registry.npmjs.org/tar/-/tar-2.2.1.tgz"
                     },
+                    "tar-pack": {
+                      "version": "3.4.0",
+                      "from": "tar-pack@3.4.0",
+                      "resolved": "https://registry.npmjs.org/tar-pack/-/tar-pack-3.4.0.tgz"
+                    },
                     "tough-cookie": {
                       "version": "2.3.2",
                       "from": "tough-cookie@2.3.2",
                       "resolved": "https://registry.npmjs.org/tough-cookie/-/tough-cookie-2.3.2.tgz"
                     },
-                    "tar-pack": {
-                      "version": "3.4.0",
-                      "from": "tar-pack@3.4.0",
-                      "resolved": "https://registry.npmjs.org/tar-pack/-/tar-pack-3.4.0.tgz"
-                    },
                     "tunnel-agent": {
                       "version": "0.6.0",
                       "from": "tunnel-agent@0.6.0",
@@ -5871,15 +6006,15 @@
                       "from": "util-deprecate@1.0.2",
                       "resolved": "https://registry.npmjs.org/util-deprecate/-/util-deprecate-1.0.2.tgz"
                     },
+                    "verror": {
+                      "version": "1.3.6",
+                      "from": "verror@1.3.6",
+                      "resolved": "https://registry.npmjs.org/verror/-/verror-1.3.6.tgz"
+                    },
                     "uuid": {
                       "version": "3.0.1",
                       "from": "uuid@3.0.1",
                       "resolved": "https://registry.npmjs.org/uuid/-/uuid-3.0.1.tgz"
-                    },
-                    "verror": {
-                      "version": "1.3.6",
-                      "from": "verror@1.3.6",
-                      "resolved": "https://registry.npmjs.org/verror/-/verror-1.3.6.tgz"
                     },
                     "wide-align": {
                       "version": "1.1.2",
@@ -6346,9 +6481,9 @@
           }
         },
         "hoek": {
-          "version": "4.1.1",
+          "version": "4.2.0",
           "from": "hoek@>=4.0.0 <5.0.0",
-          "resolved": "https://registry.npmjs.org/hoek/-/hoek-4.1.1.tgz"
+          "resolved": "https://registry.npmjs.org/hoek/-/hoek-4.2.0.tgz"
         },
         "iron": {
           "version": "4.0.5",
@@ -7083,9 +7218,9 @@
           "resolved": "https://registry.npmjs.org/boom/-/boom-3.2.2.tgz"
         },
         "hoek": {
-          "version": "4.1.1",
+          "version": "4.2.0",
           "from": "hoek@>=4.0.0 <5.0.0",
-          "resolved": "https://registry.npmjs.org/hoek/-/hoek-4.1.1.tgz"
+          "resolved": "https://registry.npmjs.org/hoek/-/hoek-4.2.0.tgz"
         },
         "items": {
           "version": "2.1.1",
@@ -7139,9 +7274,9 @@
       "resolved": "https://registry.npmjs.org/joi/-/joi-9.0.4.tgz",
       "dependencies": {
         "hoek": {
-          "version": "4.1.1",
+          "version": "4.2.0",
           "from": "hoek@>=4.0.0 <5.0.0",
-          "resolved": "https://registry.npmjs.org/hoek/-/hoek-4.1.1.tgz"
+          "resolved": "https://registry.npmjs.org/hoek/-/hoek-4.2.0.tgz"
         },
         "isemail": {
           "version": "2.2.1",
@@ -7895,12 +8030,12 @@
                 },
                 "escape-string-regexp": {
                   "version": "1.0.5",
-                  "from": "escape-string-regexp@>=1.0.2 <2.0.0",
+                  "from": "escape-string-regexp@1.0.5",
                   "resolved": "https://registry.npmjs.org/escape-string-regexp/-/escape-string-regexp-1.0.5.tgz"
                 },
                 "has-ansi": {
                   "version": "2.0.0",
-                  "from": "has-ansi@>=2.0.0 <3.0.0",
+                  "from": "has-ansi@2.0.0",
                   "resolved": "https://registry.npmjs.org/has-ansi/-/has-ansi-2.0.0.tgz",
                   "dependencies": {
                     "ansi-regex": {
@@ -7924,7 +8059,7 @@
                 },
                 "supports-color": {
                   "version": "2.0.0",
-                  "from": "supports-color@>=2.0.0 <3.0.0",
+                  "from": "supports-color@2.0.0",
                   "resolved": "https://registry.npmjs.org/supports-color/-/supports-color-2.0.0.tgz"
                 }
               }
@@ -8718,16 +8853,16 @@
             }
           }
         },
+        "amdefine": {
+          "version": "1.0.1",
+          "from": "amdefine@>=0.0.4",
+          "resolved": "https://registry.npmjs.org/amdefine/-/amdefine-1.0.1.tgz"
+        },
         "align-text": {
           "version": "0.1.4",
           "from": "align-text@>=0.1.3 <0.2.0",
           "resolved": "https://registry.npmjs.org/align-text/-/align-text-0.1.4.tgz"
         },
-        "amdefine": {
-          "version": "1.0.1",
-          "from": "amdefine@>=0.0.4",
-          "resolved": "https://registry.npmjs.org/amdefine/-/amdefine-1.0.1.tgz"
-        },
         "ansi-regex": {
           "version": "2.0.0",
           "from": "ansi-regex@>=2.0.0 <3.0.0",
@@ -8793,34 +8928,26 @@
           "from": "babel-traverse@>=6.18.0 <7.0.0",
           "resolved": "https://registry.npmjs.org/babel-traverse/-/babel-traverse-6.18.0.tgz"
         },
+        "babel-types": {
+          "version": "6.18.0",
+          "from": "babel-types@>=6.18.0 <7.0.0",
+          "resolved": "https://registry.npmjs.org/babel-types/-/babel-types-6.18.0.tgz"
+        },
         "babylon": {
           "version": "6.13.1",
           "from": "babylon@>=6.13.0 <7.0.0",
           "resolved": "https://registry.npmjs.org/babylon/-/babylon-6.13.1.tgz"
         },
-<<<<<<< HEAD
-=======
-        "babel-types": {
-          "version": "6.18.0",
-          "from": "babel-types@>=6.18.0 <7.0.0",
-          "resolved": "https://registry.npmjs.org/babel-types/-/babel-types-6.18.0.tgz"
+        "brace-expansion": {
+          "version": "1.1.6",
+          "from": "brace-expansion@>=1.0.0 <2.0.0",
+          "resolved": "https://registry.npmjs.org/brace-expansion/-/brace-expansion-1.1.6.tgz"
         },
         "balanced-match": {
           "version": "0.4.2",
           "from": "balanced-match@>=0.4.1 <0.5.0",
           "resolved": "https://registry.npmjs.org/balanced-match/-/balanced-match-0.4.2.tgz"
         },
->>>>>>> 551058cd
-        "brace-expansion": {
-          "version": "1.1.6",
-          "from": "brace-expansion@>=1.0.0 <2.0.0",
-          "resolved": "https://registry.npmjs.org/brace-expansion/-/brace-expansion-1.1.6.tgz"
-        },
-        "balanced-match": {
-          "version": "0.4.2",
-          "from": "balanced-match@>=0.4.1 <0.5.0",
-          "resolved": "https://registry.npmjs.org/balanced-match/-/balanced-match-0.4.2.tgz"
-        },
         "braces": {
           "version": "1.8.5",
           "from": "braces@>=1.8.2 <2.0.0",
@@ -8891,26 +9018,26 @@
           "from": "error-ex@>=1.2.0 <2.0.0",
           "resolved": "https://registry.npmjs.org/error-ex/-/error-ex-1.3.0.tgz"
         },
+        "esutils": {
+          "version": "2.0.2",
+          "from": "esutils@>=2.0.2 <3.0.0",
+          "resolved": "https://registry.npmjs.org/esutils/-/esutils-2.0.2.tgz"
+        },
         "escape-string-regexp": {
           "version": "1.0.5",
           "from": "escape-string-regexp@>=1.0.2 <2.0.0",
           "resolved": "https://registry.npmjs.org/escape-string-regexp/-/escape-string-regexp-1.0.5.tgz"
         },
-        "esutils": {
-          "version": "2.0.2",
-          "from": "esutils@>=2.0.2 <3.0.0",
-          "resolved": "https://registry.npmjs.org/esutils/-/esutils-2.0.2.tgz"
+        "expand-range": {
+          "version": "1.8.2",
+          "from": "expand-range@>=1.8.1 <2.0.0",
+          "resolved": "https://registry.npmjs.org/expand-range/-/expand-range-1.8.2.tgz"
         },
         "expand-brackets": {
           "version": "0.1.5",
           "from": "expand-brackets@>=0.1.4 <0.2.0",
           "resolved": "https://registry.npmjs.org/expand-brackets/-/expand-brackets-0.1.5.tgz"
         },
-        "expand-range": {
-          "version": "1.8.2",
-          "from": "expand-range@>=1.8.1 <2.0.0",
-          "resolved": "https://registry.npmjs.org/expand-range/-/expand-range-1.8.2.tgz"
-        },
         "extglob": {
           "version": "0.3.2",
           "from": "extglob@>=0.3.1 <0.4.0",
@@ -9001,29 +9128,21 @@
           "from": "invariant@>=2.2.0 <3.0.0",
           "resolved": "https://registry.npmjs.org/invariant/-/invariant-2.2.1.tgz"
         },
-<<<<<<< HEAD
-=======
+        "invert-kv": {
+          "version": "1.0.0",
+          "from": "invert-kv@>=1.0.0 <2.0.0",
+          "resolved": "https://registry.npmjs.org/invert-kv/-/invert-kv-1.0.0.tgz"
+        },
         "is-arrayish": {
           "version": "0.2.1",
           "from": "is-arrayish@>=0.2.1 <0.3.0",
           "resolved": "https://registry.npmjs.org/is-arrayish/-/is-arrayish-0.2.1.tgz"
         },
->>>>>>> 551058cd
-        "invert-kv": {
-          "version": "1.0.0",
-          "from": "invert-kv@>=1.0.0 <2.0.0",
-          "resolved": "https://registry.npmjs.org/invert-kv/-/invert-kv-1.0.0.tgz"
-        },
         "is-buffer": {
           "version": "1.1.4",
           "from": "is-buffer@>=1.0.2 <2.0.0",
           "resolved": "https://registry.npmjs.org/is-buffer/-/is-buffer-1.1.4.tgz"
         },
-        "is-arrayish": {
-          "version": "0.2.1",
-          "from": "is-arrayish@>=0.2.1 <0.3.0",
-          "resolved": "https://registry.npmjs.org/is-arrayish/-/is-arrayish-0.2.1.tgz"
-        },
         "is-builtin-module": {
           "version": "1.0.0",
           "from": "is-builtin-module@>=1.0.0 <2.0.0",
@@ -9079,16 +9198,16 @@
           "from": "is-primitive@>=2.0.0 <3.0.0",
           "resolved": "https://registry.npmjs.org/is-primitive/-/is-primitive-2.0.0.tgz"
         },
+        "is-utf8": {
+          "version": "0.2.1",
+          "from": "is-utf8@>=0.2.0 <0.3.0",
+          "resolved": "https://registry.npmjs.org/is-utf8/-/is-utf8-0.2.1.tgz"
+        },
         "isarray": {
           "version": "1.0.0",
           "from": "isarray@1.0.0",
           "resolved": "https://registry.npmjs.org/isarray/-/isarray-1.0.0.tgz"
         },
-        "is-utf8": {
-          "version": "0.2.1",
-          "from": "is-utf8@>=0.2.0 <0.3.0",
-          "resolved": "https://registry.npmjs.org/is-utf8/-/is-utf8-0.2.1.tgz"
-        },
         "isexe": {
           "version": "1.1.2",
           "from": "isexe@>=1.1.1 <2.0.0",
@@ -9104,16 +9223,16 @@
           "from": "js-tokens@>=2.0.0 <3.0.0",
           "resolved": "https://registry.npmjs.org/js-tokens/-/js-tokens-2.0.0.tgz"
         },
+        "jsesc": {
+          "version": "1.3.0",
+          "from": "jsesc@>=1.3.0 <2.0.0",
+          "resolved": "https://registry.npmjs.org/jsesc/-/jsesc-1.3.0.tgz"
+        },
         "kind-of": {
           "version": "3.0.4",
           "from": "kind-of@>=3.0.2 <4.0.0",
           "resolved": "https://registry.npmjs.org/kind-of/-/kind-of-3.0.4.tgz"
         },
-        "jsesc": {
-          "version": "1.3.0",
-          "from": "jsesc@>=1.3.0 <2.0.0",
-          "resolved": "https://registry.npmjs.org/jsesc/-/jsesc-1.3.0.tgz"
-        },
         "lazy-cache": {
           "version": "1.0.4",
           "from": "lazy-cache@>=1.0.3 <2.0.0",
@@ -9169,6 +9288,11 @@
           "from": "ms@0.7.1",
           "resolved": "https://registry.npmjs.org/ms/-/ms-0.7.1.tgz"
         },
+        "normalize-package-data": {
+          "version": "2.3.5",
+          "from": "normalize-package-data@>=2.3.2 <3.0.0",
+          "resolved": "https://registry.npmjs.org/normalize-package-data/-/normalize-package-data-2.3.5.tgz"
+        },
         "normalize-path": {
           "version": "2.0.1",
           "from": "normalize-path@>=2.0.1 <3.0.0",
@@ -9179,11 +9303,6 @@
           "from": "number-is-nan@>=1.0.0 <2.0.0",
           "resolved": "https://registry.npmjs.org/number-is-nan/-/number-is-nan-1.0.1.tgz"
         },
-        "normalize-package-data": {
-          "version": "2.3.5",
-          "from": "normalize-package-data@>=2.3.2 <3.0.0",
-          "resolved": "https://registry.npmjs.org/normalize-package-data/-/normalize-package-data-2.3.5.tgz"
-        },
         "object-assign": {
           "version": "4.1.0",
           "from": "object-assign@>=4.1.0 <5.0.0",
@@ -9214,16 +9333,16 @@
           "from": "os-locale@>=1.4.0 <2.0.0",
           "resolved": "https://registry.npmjs.org/os-locale/-/os-locale-1.4.0.tgz"
         },
+        "parse-glob": {
+          "version": "3.0.4",
+          "from": "parse-glob@>=3.0.4 <4.0.0",
+          "resolved": "https://registry.npmjs.org/parse-glob/-/parse-glob-3.0.4.tgz"
+        },
         "parse-json": {
           "version": "2.2.0",
           "from": "parse-json@>=2.2.0 <3.0.0",
           "resolved": "https://registry.npmjs.org/parse-json/-/parse-json-2.2.0.tgz"
         },
-        "parse-glob": {
-          "version": "3.0.4",
-          "from": "parse-glob@>=3.0.4 <4.0.0",
-          "resolved": "https://registry.npmjs.org/parse-glob/-/parse-glob-3.0.4.tgz"
-        },
         "path-exists": {
           "version": "2.1.0",
           "from": "path-exists@>=2.0.0 <3.0.0",
@@ -9234,15 +9353,15 @@
           "from": "path-is-absolute@>=1.0.0 <2.0.0",
           "resolved": "https://registry.npmjs.org/path-is-absolute/-/path-is-absolute-1.0.1.tgz"
         },
+        "path-parse": {
+          "version": "1.0.5",
+          "from": "path-parse@>=1.0.5 <2.0.0",
+          "resolved": "https://registry.npmjs.org/path-parse/-/path-parse-1.0.5.tgz"
+        },
         "path-type": {
           "version": "1.1.0",
           "from": "path-type@>=1.0.0 <2.0.0",
           "resolved": "https://registry.npmjs.org/path-type/-/path-type-1.1.0.tgz"
-        },
-        "path-parse": {
-          "version": "1.0.5",
-          "from": "path-parse@>=1.0.5 <2.0.0",
-          "resolved": "https://registry.npmjs.org/path-parse/-/path-parse-1.0.5.tgz"
         },
         "pify": {
           "version": "2.3.0",
@@ -9676,7 +9795,7 @@
           "dependencies": {
             "chalk": {
               "version": "1.1.3",
-              "from": "chalk@>=1.1.1 <1.2.0",
+              "from": "chalk@>=1.1.1 <2.0.0",
               "resolved": "https://registry.npmjs.org/chalk/-/chalk-1.1.3.tgz",
               "dependencies": {
                 "ansi-styles": {
@@ -10259,7 +10378,7 @@
                     },
                     "inherits": {
                       "version": "2.0.3",
-                      "from": "inherits@>=2.0.3 <2.1.0",
+                      "from": "inherits@>=2.0.1 <3.0.0",
                       "resolved": "https://registry.npmjs.org/inherits/-/inherits-2.0.3.tgz"
                     },
                     "isarray": {
