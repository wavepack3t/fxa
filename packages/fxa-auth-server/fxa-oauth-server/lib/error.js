--- conflicted
+++ resolved
@@ -295,7 +295,6 @@
   });
 };
 
-<<<<<<< HEAD
 AppError.unknownToken = function unknownToken() {
   return new AppError({
     code: 400,
@@ -303,7 +302,8 @@
     errno: 122,
     message: 'Unknown token'
   });
-=======
+};
+
 // N.B. `errno: 201` is traditionally our generic "service unavailable" error,
 // so let's reserve it for that purpose here as well.
 
@@ -314,7 +314,6 @@
     errno: 202,
     message: 'This client has been temporarily disabled'
   }, { clientId });
->>>>>>> 0422e18b
 };
 
 module.exports = AppError;