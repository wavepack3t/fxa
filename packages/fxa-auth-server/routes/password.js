--- conflicted
+++ resolved
@@ -37,7 +37,7 @@
         tags: ["password"],
         handler: function (request) {
           log.begin('Password.changeStart', request)
-<<<<<<< HEAD
+          log.security({ event: 'pwd-change-request' })
           var form = request.payload
           var oldAuthPW = Buffer(form.oldAuthPW, 'hex')
           var oldStretchWrap = null
@@ -47,12 +47,6 @@
           var newVerifyHash = null
 
           db.emailRecord(form.email)
-=======
-          log.security({ event: 'pwd-change-request' })
-          var reply = request.reply.bind(request)
-          var authToken = request.auth.credentials
-          db.createPasswordChange(authToken)
->>>>>>> 9781f901
             .then(
               function (emailRecord) {
                 if (!emailRecord) {
@@ -178,7 +172,12 @@
               wrapKb: wrapKb
             }
           )
-          .then(function () { return {} })
+          .then(
+            function () {
+              log.security({ event: 'pwd-reset-success' })
+              return {}
+            }
+          )
           .done(reply, reply)
         },
         validate: {
